--- conflicted
+++ resolved
@@ -822,22 +822,11 @@
             positioned inside the axes. This can help them stand out on top
             of artists plotted inside the axes. Defaults are
             :rc:`abc.border` and :rc:`title.border`
-<<<<<<< HEAD
         abcbbox, titlebbox : bool, optional
             Whether to draw a white bbox around titles and a-b-c labels
             positioned inside the axes. This can help them stand out on top
             of artists plotted inside the axes. Defaults are
             :rc:`abc.bbox` and :rc:`title.bbox`
-        abovetop : bool, optional
-            Whether to try to put the title and a-b-c label above the top panel
-            (if it exists), or to always put them above the main subplot.
-            Default is ``True``.
-        ltitle, ctitle, rtitle, ultitle, uctitle, urtitle, lltitle, lctitle, \
-lrtitle : str, optional
-            Axes titles in specific positions (see `abcloc`). This lets you
-            specify multiple title-like labels for a single subplot.
-        leftlabels, rightlabels, toplabels, bottomlabels : list of str, \
-=======
         titlepad : float, optional
             The padding for the inner and outer titles and a-b-c labels in
             arbitrary units (default is points). Default is :rc:`axes.titlepad`.
@@ -845,7 +834,6 @@
             Whether to try to put outer titles and a-b-c labels above the top panel
             (if it exists). Default is :rc:`axes.titleabove`.
         leftlabels, toplabels, rightlabels, bottomlabels : list of str, \
->>>>>>> 7a8e9652
 optional
             Labels for the subplots lying along the left, top, right, and
             bottom edges of the figure. The length of each list must match
